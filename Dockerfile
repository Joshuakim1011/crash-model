--- conflicted
+++ resolved
@@ -11,14 +11,7 @@
 WORKDIR /app
 
 # Install packges
-<<<<<<< HEAD
-# (gcc) installed to enable conda to create virtual environments
-RUN apt-get update -qq && apt-get install -y \
-	gcc \
-	g++ \
-=======
 RUN apt-get update -qq && apt-get install -y --no-install-recommends \
->>>>>>> 26d8299c
 	# apache for serving the visualisation
 	apache2 \
 	# easier management of services via supervisor
@@ -49,27 +42,8 @@
 # Use bash for the entrypoint rather than sh, for 'conda activate' compatibility
 ENTRYPOINT ["/bin/bash", "-c"]
 
-<<<<<<< HEAD
-# Use bash for the entrypoint rather than sh, for 'conda activate' compatibility
-ENTRYPOINT ["/bin/bash", "-c"]
-
-# RUN ln -s /opt/conda/etc/profile.d/conda.sh /etc/profile.d/conda.sh
-
-# Activate the virtual environment (fulfils the work of 'source activate boston-crash-model' without the overhead)
-# ENV PATH /opt/conda/envs/boston-crash-model/bin:$PATH
-# RUN ln -s /opt/conda/etc/profile.d/conda.sh /etc/profile.d/conda.sh
-# RUN echo ". /opt/conda/etc/profile.d/conda.sh" >> ~/.bashrc
-# RUN conda activate boston-crash-model
-RUN echo "conda activate boston-crash-model" >> ~/.bashrc
-
-# the default PS1 has issues with long outputs, replace it
-# RUN echo "swapping to a PS1 that better handles long outputs" >> /etc/bash.bashrc
-# RUN echo "PS1='\h:\W \u\$ '" >> /etc/bash.bashrc
-# RUN echo "PS1='\h:\W \u\$ '" >> ~/.bashrc
-=======
 # Activate the project's virtual environment
 RUN echo "conda activate boston-crash-model" >> ~/.bashrc
->>>>>>> 26d8299c
 
 # this startup script runs supervisor in foreground (which in turn starts apache) to keep container running
 CMD ["/start.sh"]
