--- conflicted
+++ resolved
@@ -80,13 +80,9 @@
 }
 
 function makeBarChart(prediction, median) {
-<<<<<<< HEAD
+
 	var margin = {top: 0, right: 0, bottom: 48, left: 0},
 		width = 250,
-=======
-	var margin = {top: 11, right: 0, bottom: 48, left: 0},
-		width = 200,
->>>>>>> 298ac47a
 		height = 8;
 
 	xScale.rangeRound([0, width]);
