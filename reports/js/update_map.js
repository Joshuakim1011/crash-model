--- conflicted
+++ resolved
@@ -35,81 +35,6 @@
 		.on("click", function(d) { populateSegmentInfo(d.segment_id); });
 
 	makeBarChart(0, median);
-
-	// populateFeatureImportancesTbl(data);
-
-	// add crash layer to map so user can view if they choose
-<<<<<<< HEAD
-	// d3.json("crashes2.json", function(data) {
-	// 	// load in standardized crash json and gets total number of crashes by location
-	// 	var summedData = totalCrashesByLocation(data);
-	// 	// console.log(summedData);
-	// 	var maxCrashes = d3.max(summedData, function(d) { return d.value;});
-=======
-	d3.json("crashes.json", function(data) {
-		// load in standardized crash json and gets total number of crashes by location
-		var summedData = totalCrashesByLocation(data);
-		var maxCrashes = d3.max(summedData, function(d) { return d.value;});
-
-		// then convert the aggregated json into a geojson so it can be displayed on map
-		var crashGeojson = buildGeojson(summedData);
-
-		// on intiial load, do not display crashes
-		map.addLayer({
-			id: 'crashes',
-			type: 'circle',
-			source: {
-				type: 'geojson',
-				data: crashGeojson
-			},
-			layout: {
-				visibility: 'none'
-			},
-			paint: {
-				'circle-radius': [
-					'interpolate', ['linear'], ['zoom'],
-					12, ['interpolate', ['linear'], ['get', 'total_crashes'], 1, 3, maxCrashes, 40],
-					18, ['interpolate', ['linear'], ['get', 'total_crashes'], 1, 10, maxCrashes, 120],
-					],
-				'circle-color': '#d500f9',
-				'circle-stroke-color': '#9e00c5',
-				'circle-opacity': 0.8
-			},
-		}, 'admin-2-boundaries-dispute');
-
-		map.on('click', 'crashes', function(e) {
-			var coordinates = e.features[0].geometry.coordinates.slice();
-			var crashes = e.features[0].properties.total_crashes;
-
-			new mapboxgl.Popup()
-				.setLngLat(coordinates)
-				.setText(crashes > 1 ? crashes + " crashes" : "1 crash")
-				.addTo(map);
-		});
-
-		map.on('mouseenter', 'crashes', function() {
-			map.getCanvas().style.cursor = 'pointer';
-		});
-
-		map.on('mouseleave', 'crashes', function() {
-			map.getCanvas().style.cursor = '';
-		});
-	})
-})
-
-function totalCrashesByLocation(json) {
-	json.forEach(function(crash) {
-		crash.key = crash.location.longitude + "|" + crash.location.latitude;
-		crash.n = 1;
-	})
->>>>>>> 5fbe7b70
-
-	// 	// then convert the aggregated json into a geojson so it can be displayed on map
-	// 	var crashGeojson = buildGeojson(summedData);
-
-	// 	// on intiial load, do not display crashes
-
-	// })
 })
 
 function splitSegmentName(segmentName) {
