--- conflicted
+++ resolved
@@ -126,14 +126,11 @@
     """
     items = json.load(open(filename))
 
-<<<<<<< HEAD
-=======
     # Only look at jams for now
     items = [get_linestring(x) for x in items if x['eventType'] == 'jam']
 
     items = util.reproject_records(items)
 
->>>>>>> 35028977
     # Get the total number of snapshots in the waze data
     num_snapshots = max([x['snapshotId'] for x in items])
 
@@ -144,7 +141,6 @@
         'osm_elements.geojson'
     )
 
-<<<<<<< HEAD
     road_segments, _ = util.get_roads_and_inters(osm_file)
     if 'jam' in road_segments[0].properties and not forceupdate:
         print("Already processed waze data")
@@ -182,7 +178,6 @@
 
 def add_jams(items, road_segments, num_snapshots):
 
-=======
     road_segments, inters = util.get_roads_and_inters(osm_file)
 
     # Get roads_and_inters returns elements that have shapely geometry
@@ -194,7 +189,6 @@
         'coordinates': [x['geometry'].x, x['geometry'].y]
     }} for x in inters]
     
->>>>>>> 35028977
     roads, roads_index = util.index_segments(
         road_segments, geojson=True, segment=True)
 
@@ -252,24 +246,7 @@
                     'properties': properties
             })
 
-<<<<<<< HEAD
     return road_segments, roads_with_jams
-=======
-    results = util.prepare_geojson(updated_roads + inters)
-
-    with open(osm_file, 'w') as outfile:
-        geojson.dump(results, outfile)
-
-    jam_results = util.prepare_geojson(roads_with_jams)
-
-    with open(os.path.join(
-            datadir,
-            'processed',
-            'maps',
-            'jams.geojson'), 'w') as outfile:
-        geojson.dump(jam_results, outfile)
->>>>>>> 35028977
-
 
 def make_map(filename, datadir):
     """
