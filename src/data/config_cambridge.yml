# This is a configuration file that generates data from open street maps
# for Cambridge, including any see click fix data

# City is the only required argument
city: Cambridge, Massachusetts, USA

# Data directory to look in and output results to
# This is optional, and if not given, defaults to ../data/
datadir: ../data/cambridge/

# If recreate is True, regenerates ALL processed files from scratch
recreate: False
<<<<<<< HEAD

# Give the city's crash file list
# This must be in a directory named 'raw' in the data directory
# given above as 'datadir'
# This is optional, because the default Boston files are hardcoded
crashfiles:
- crash_data.csv

# If the crash file has a date column named something other than 'CALENDAR_DATE',
# give column name here
date_col_crash: Date Time

# If you have a vision zero concern file, or similar, give it here,
# and include the feature name and filename (under the raw/ directory)
# If the latitude column is different than Y, the longitude column is different
# than X, give them here as well

# List of concern type information
concern_files:
  - name: concern
    filename: Commonwealth_Connect_Service_Requests.csv
    latitude: lat
    longitude: lng
    time: ticket_created_date_time

# crash file configurations
crashes_files:
  - name: through_2017_crashes
    filename: crash_data_through_2017.csv
    id: ID
    latitude: X
    longitude: Y
    date_and_time: Date Time
    date_only:
    time_only:
    summary: V1 First Event
    vehicles:
    bikes:
=======
>>>>>>> aca4d77e
<|MERGE_RESOLUTION|>--- conflicted
+++ resolved
@@ -10,44 +10,3 @@
 
 # If recreate is True, regenerates ALL processed files from scratch
 recreate: False
-<<<<<<< HEAD
-
-# Give the city's crash file list
-# This must be in a directory named 'raw' in the data directory
-# given above as 'datadir'
-# This is optional, because the default Boston files are hardcoded
-crashfiles:
-- crash_data.csv
-
-# If the crash file has a date column named something other than 'CALENDAR_DATE',
-# give column name here
-date_col_crash: Date Time
-
-# If you have a vision zero concern file, or similar, give it here,
-# and include the feature name and filename (under the raw/ directory)
-# If the latitude column is different than Y, the longitude column is different
-# than X, give them here as well
-
-# List of concern type information
-concern_files:
-  - name: concern
-    filename: Commonwealth_Connect_Service_Requests.csv
-    latitude: lat
-    longitude: lng
-    time: ticket_created_date_time
-
-# crash file configurations
-crashes_files:
-  - name: through_2017_crashes
-    filename: crash_data_through_2017.csv
-    id: ID
-    latitude: X
-    longitude: Y
-    date_and_time: Date Time
-    date_only:
-    time_only:
-    summary: V1 First Event
-    vehicles:
-    bikes:
-=======
->>>>>>> aca4d77e
