
# coding: utf-8


# Joining segments (intersection and non-intersection) to crash/concern data
# Draws on: http://bit.ly/2m7469y
# Developed by: bpben

import json
import pyproj
import pandas as pd
import util
<<<<<<< HEAD
import os
import argparse
=======
from ATR_scraping import ATR_util
>>>>>>> 197423bf

BASE_DIR = os.path.dirname(
    os.path.dirname(
        os.path.dirname(
            os.path.abspath(__file__))))


MAP_FP = BASE_DIR + '/data/processed/maps'
RAW_DATA_FP = BASE_DIR + '/data/raw'
PROCESSED_DATA_FP = BASE_DIR + '/data/processed'
# filepaths of raw crash data (hardcoded for now)
CRASH_DATA_FPS = [
    '/cad_crash_events_with_transport_2016_wgs84.csv',
    '/2015motorvehicles_formatted.csv',
    '/2017motorvehicles_formatted.csv'
]

def make_schema(geometry, properties):
    """
    Utility for making schema with 'str' value for each key in properties
    """
    properties_dict = {k: 'str' for k, v in properties.items()}
    schema = {
        'geometry': geometry,
        'properties': properties_dict
    }
    return(schema)
    

if __name__ == '__main__':

    parser = argparse.ArgumentParser()
    parser.add_argument("-d", "--datadir", type=str,
                        help="Can give alternate data directory")
    parser.add_argument("-c", "--crashfiles", nargs='+',
                        help="Can give alternate list of crash files. " +
                        "Only use filename, don't include path")

    args = parser.parse_args()

    # Can override the hardcoded data directory
    if args.datadir:
        RAW_DATA_FP = args.datadir + '/raw/'
        PROCESSED_DATA_FP = args.datadir + '/processed/'
        MAP_FP = args.datadir + '/processed/maps/'
    if args.crashfiles:
        CRASH_DATA_FPS = args.crashfiles

    # Read in CAD crash data
    crash = []
    for fp in CRASH_DATA_FPS:
        tmp = util.csv_to_projected_records(RAW_DATA_FP + fp)
        crash = crash + tmp
    print "Read in data from {} crashes".format(len(crash))

    # Read in vision zero data
    concern = []
    # Have to use pandas read_csv, unicode trubs
    concern_raw = pd.read_csv(RAW_DATA_FP + '/Vision_Zero_Entry.csv')
    concern_raw = concern_raw.to_dict('records')
    for r in concern_raw:
        concern.append(
            util.read_record(r, r['X'], r['Y'],
                        orig=pyproj.Proj(init='epsg:4326'))
        )
    print "Read in data from {} concerns".format(len(concern))

    combined_seg, segments_index = util.read_segments(dirname=MAP_FP)

    # Find nearest crashes - 30 tolerance
    print "snapping crashes to segments"
    util.find_nearest(crash, combined_seg, segments_index, 30)

    # Find nearest concerns - 20 tolerance
    print "snapping concerns to segments"
    util.find_nearest(concern, combined_seg, segments_index, 20)

    # Write concerns
    concern_schema = make_schema('Point', concern[0]['properties'])
    print "output concerns shp to ", MAP_FP
    util.write_shp(concern_schema, MAP_FP + '/concern_joined.shp',
                       concern, 'point', 'properties')
    print "output concerns data to ", PROCESSED_DATA_FP
    with open(PROCESSED_DATA_FP + '/concern_joined.json', 'w') as f:
        json.dump([c['properties'] for c in concern], f)

    # Write crash
    crash_schema = make_schema('Point', crash[0]['properties'])
    print "output crash shp to ", MAP_FP
    util.write_shp(crash_schema, MAP_FP + '/crash_joined.shp',
                       crash, 'point', 'properties')
    print "output crash data to ", PROCESSED_DATA_FP
    with open(PROCESSED_DATA_FP + '/crash_joined.json', 'w') as f:
        json.dump([c['properties'] for c in crash], f)
<|MERGE_RESOLUTION|>--- conflicted
+++ resolved
@@ -10,12 +10,8 @@
 import pyproj
 import pandas as pd
 import util
-<<<<<<< HEAD
 import os
 import argparse
-=======
-from ATR_scraping import ATR_util
->>>>>>> 197423bf
 
 BASE_DIR = os.path.dirname(
     os.path.dirname(
