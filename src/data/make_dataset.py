--- conflicted
+++ resolved
@@ -4,80 +4,12 @@
 import argparse
 import yaml
 import sys
-<<<<<<< HEAD
-import json
-=======
 from . import util
-
->>>>>>> 35028977
 
 DATA_FP = os.path.dirname(
     os.path.dirname(
         os.path.dirname(
             os.path.abspath(__file__)))) + '/data/'
-
-<<<<<<< HEAD
-
-def make_feature_list(config, datadir, waze=False):
-    """
-    Make the list of features, and write it to the city's data folder
-    That way, we can avoid hardcoding the feature list in multiple places.
-    If you add extra features, the only place you should need to add them
-    is here
-    Args:
-        Config - the city's config file
-        waze - whether or not we're including waze data
-    """
-
-    # Features drawn from open street maps
-    # Additional features can be added if you're using an extra map
-    # beyond open street map
-    feat_types = {
-        'f_cat': ['width'],
-        'f_cont': ['lanes', 'hwy_type', 'osm_speed', 'signal', 'oneway',
-                   'width_per_lane'
-        ]
-    }
-
-    # Features can also be added if additional data sources are given
-    if 'data_source' in config and config['data_source']:
-        feat_types['f_cat'] += [x['name'] for x in config['data_source']
-                                if 'feat' == 'f_cat']
-        feat_types['f_cont'] += [x['name'] for x in config['data_source']
-                                 if 'feat' == 'f_cont']
-
-    # If we have waze data for the city
-    if waze:
-        feat_types['f_cont'] += [
-            'jam_percent', 'avg_jam_delay', 'avg_jam_speed', 'avg_jam_level']
-        feat_types['f_cat'] += ['jam']
-
-        # Calculate alert types, since they are also used as features
-        waze_info = json.load(open(os.path.join(
-            datadir,
-            'standardized',
-            'waze.json'
-        )))
-        alert_types = set(['alert_' + x['type'] for x in waze_info
-                           if x['eventType'] == 'alert'])
-        feat_types['f_cont'] += alert_types
-
-    # Additional features from additional city-specific maps
-    if 'additional_features' in config and config['additional_features']:
-        additional = config['additional_features']
-        if 'f_cat' in additional and additional['f_cat']:
-            feat_types['f_cat'] += additional['f_cat'].split()
-        if 'f_cont' in additional and additional['f_cont']:
-            feat_types['f_cont'] += additional['f_cont'].split()
-
-    features = feat_types['f_cat'] + feat_types['f_cont']
-    # Write features to file
-    with open(os.path.join(datadir, 'processed', 'features.yml'), 'w') as f:
-        yaml.dump(feat_types, f, default_flow_style=False)
-    return features
-
-=======
->>>>>>> 35028977
     
 if __name__ == '__main__':
 
@@ -130,13 +62,8 @@
     if os.path.exists(os.path.join(DATA_FP, 'standardized', 'waze.json')):
         waze = True
 
-<<<<<<< HEAD
-    features = make_feature_list(config, args.datadir, waze)
-    print(features)
-=======
     feat_types = util.get_feature_list(config)
     features = feat_types['f_cat'] + feat_types['f_cont']
->>>>>>> 35028977
 
     print("Generating maps for " + city + ' in ' + DATA_FP)
     if recreate:
