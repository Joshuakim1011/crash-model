--- conflicted
+++ resolved
@@ -58,11 +58,7 @@
            or config['additional_features'] is None:
             sys.exit("If extra_map is given, additional_features " +
                      "are required.")
-<<<<<<< HEAD
-            
-=======
 
->>>>>>> 7e777367
         extra_map = config['extra_map']
         additional_features = config['additional_features'].split()
 
