--- conflicted
+++ resolved
@@ -7,11 +7,8 @@
 import csv
 import geojson
 import json
-<<<<<<< HEAD
-=======
 import requests
 import yaml
->>>>>>> 7e777367
 
 MAP_FP = None
 
@@ -207,7 +204,6 @@
             'oneway': oneway
         })
         results.append(way_line)
-<<<<<<< HEAD
 
     write_highway_keys(DOC_FP, highway_keys)
     return results
@@ -268,74 +264,6 @@
 
     with open(os.path.join(MAP_FP, 'features.geojson'), "w") as f:
         json.dump(features, f)
-=======
-
-    write_highway_keys(DOC_FP, highway_keys)
-    return results
->>>>>>> 7e777367
-
-
-def write_geojson(way_results, node_results, outfp):
-    """
-    Given a list of ways, intersection nodes, and all nodes, write them
-    out to a geojson file.
-    """
-    feats = way_results
-
-    for node in node_results:
-        if not node['properties']['dead_end']:
-            node['properties']['intersection'] = 1
-        if node['properties']['highway'] == 'traffic_signals':
-            node['properties']['signal'] = 1
-
-        feats.append(geojson.Feature(
-            geometry=geojson.Point(node['geometry']['coordinates']),
-            properties=node['properties'])
-        )
-
-    feat_collection = geojson.FeatureCollection(feats)
-    with open(outfp, 'w') as outfile:
-        geojson.dump(feat_collection, outfile)
-
-
-def write_features(all_nodes_file):
-    """
-    Adds relevant features (at this time, only point-based)
-    from open street maps
-    """
-
-<<<<<<< HEAD
-    # Directory where the city's data is stored
-    parser.add_argument("datadir", type=str,
-                        help="data directory")
-=======
-    all_node_results = fiona.open(all_nodes_file)
->>>>>>> 7e777367
-
-    features = []
-    # Go through the rest of the nodes, and add any of them that have
-    # (hardcoded) open street map features that we care about
-    # For the moment, all_nodes only contains street nodes, so we'll
-    # only look at signals and crosswalks
-    for node in all_node_results:
-        if node['properties']['highway'] == 'crossing':
-            features.append(geojson.Feature(
-                geometry=geojson.Point(node['geometry']['coordinates']),
-                id=node['properties']['osmid'],
-                properties={'feature': 'crosswalk'},
-            ))
-
-        elif node['properties']['highway'] == 'traffic_signals':
-            features.append(geojson.Feature(
-                geometry=geojson.Point(node['geometry']['coordinates']),
-                id=node['properties']['osmid'],
-                properties={'feature': 'signal'},
-            ))
-
-    features = geojson.FeatureCollection(features)
-
-    with open(os.path.join(MAP_FP, 'features.geojson'), "w") as f:
-        json.dump(features, f)
 
 
 if __name__ == '__main__':
@@ -375,11 +303,7 @@
     if not os.path.exists(os.path.join(MAP_FP, 'osm_ways.shp')) \
        or args.forceupdate:
         print('Generating map from open street map...')
-<<<<<<< HEAD
-        simple_get_roads(city)
-=======
         simple_get_roads(city, city_latitude, city_longitude)
->>>>>>> 7e777367
 
     if not os.path.exists(os.path.join(MAP_FP, 'osm_elements.geojson')) \
        or args.forceupdate:
