--- conflicted
+++ resolved
@@ -66,7 +66,6 @@
 
     polygon_coords = [util.get_reproject_point(
         x[1], x[0], coords=True) for x in polygon['coordinates'][0]]
-<<<<<<< HEAD
 
     poly_shape = Polygon(polygon_coords)
 
@@ -84,25 +83,6 @@
         ))
         poly_shape = buffer_polygon(poly_shape, outside)
 
-=======
-
-    poly_shape = Polygon(polygon_coords)
-
-    records = util.read_records(points_file, 'crash')
-
-    outside = []
-    for record in records:
-        if not poly_shape.contains(record.point):
-            outside.append(record.point)
-    outside_rate = len(outside)/len(records)
-
-    if outside_rate > .01 and outside_rate < max_percent:
-        print("{}% of crashes fell outside the city polygon".format(
-            int(round(outside_rate, 2)*100)
-        ))
-        poly_shape = buffer_polygon(poly_shape, outside)
-
->>>>>>> 05a2b421
         # Convert back to 4326 projection
         coords = [util.get_reproject_point(
             x[1],
