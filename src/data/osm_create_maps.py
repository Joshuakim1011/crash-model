--- conflicted
+++ resolved
@@ -282,9 +282,6 @@
             os.path.join(MAP_FP, 'osm_nodes.shp'),
             os.path.join(MAP_FP, 'osm_elements.geojson'),
             DOC_FP
-<<<<<<< HEAD
         )
-    write_features(os.path.join(MAP_FP, 'all_nodes', 'nodes', 'nodes.shp'))
-=======
-        )
->>>>>>> 2f4958fe
+
+    write_features(os.path.join(MAP_FP, 'all_nodes', 'nodes', 'nodes.shp'))