<<<<<<< HEAD
import os
<<<<<<< HEAD
import subprocess
import json
import shutil
import yaml


def test_initialize_city_should_run_successfully(tmpdir):

    # Copy test data into temp directory
    orig_path = os.path.dirname(
        os.path.abspath(__file__)) + '/data/'
    path = os.path.join(tmpdir.strpath, 'data')
    raw_files_path = os.path.join(path ,'test_initialize_city')
    shutil.copytree(orig_path, path)

    #other constants that the test needs to pass in
    new_city_folder = 'new_city'

    #create a config folder in temp directory prior to running the test
    if not os.path.exists(os.path.join(tmpdir.strpath,'config')):
        print("no config dir, creating one...")
        os.makedirs(os.path.join(tmpdir.strpath,'config'))
        os.makedirs(os.path.join(tmpdir.strpath, 'reports'))
    
    subprocess.check_call([
        'python',
        '-m',
        'initialize_city',
        '-city',
        'new_city',
        '-basePath',
        tmpdir.strpath,
        '-configPath',
        os.path.join(tmpdir.strpath, 'config/'),
        '-crash',
        os.path.join(raw_files_path,'Crashes_new_city.csv'),
        '-concern',
        os.path.join(raw_files_path,'Concerns_new_city.csv'),
        '-f',
        new_city_folder
    ])
=======
=======
>>>>>>> 092c5808
import py
import initialize_city


def test_initialize_city_brisbane(monkeypatch):

    def mockreturn(address):
        return "Brisbane, Australia", -27.4697707, 153.0251235, 'S'

    monkeypatch.setattr(initialize_city, 'geocode_address', mockreturn)
    tmpdir = py.path.local('/tmp')

    # Generate a test config for Brisbane
    initialize_city.make_config_file(
        tmpdir.join('/test_config_brisbane.yml'),
        'Brisbane, Australia',
        'brisbane',
        'test_crashes.csv',
        'test_concerns.csv'
    )

    # check that the file contents generated is identical to a pre-built string
    expected_file_contents = """# City name
city: Brisbane, Australia
# City centerpoint latitude & longitude (default geocoded values set)
city_latitude: -27.4697707
city_longitude: 153.0251235
# Radius of city's road network from centerpoint in km, required if OSM has no polygon data (defaults to 20km)
city_radius: 20
# The folder under data where this city's data is stored
name: brisbane
# If given, limit crashes to after start_year and before end_year
# Recommended to limit to just a few years for now
start_year: 
end_year: 


#################################################################
# Configuration for data standardization

# crash file configurations
crashes_files:
  test_crashes.csv:
    required:
      id: 
      latitude: 
      longitude: 
      date: 
      # Time is only required if date and time are in different columns
      time: 
    optional:
      summary: 
      address: 

# List of concern type information
concern_files:
  - name: concern
      filename: test_concerns.csv
      latitude: 
      longitude: 
      time: 


# week on which to predict crashes (week, year)
# Best practice is to choose a week towards the end of your crash data set
# in format [month, year]
time_target: [30, 2017]
# specify how many weeks back to predict in output of train_model
weeks_back: 1"""

    with open(tmpdir.join('/test_config_brisbane.yml'), 'r') as test_file:
        test_file_contents = test_file.read()

    assert test_file_contents == expected_file_contents
>>>>>>> origin/master<|MERGE_RESOLUTION|>--- conflicted
+++ resolved
@@ -1,11 +1,9 @@
-<<<<<<< HEAD
 import os
-<<<<<<< HEAD
 import subprocess
 import json
 import shutil
 import yaml
-
+import py
 
 def test_initialize_city_should_run_successfully(tmpdir):
 
@@ -42,11 +40,6 @@
         '-f',
         new_city_folder
     ])
-=======
-=======
->>>>>>> 092c5808
-import py
-import initialize_city
 
 
 def test_initialize_city_brisbane(monkeypatch):
@@ -118,5 +111,4 @@
     with open(tmpdir.join('/test_config_brisbane.yml'), 'r') as test_file:
         test_file_contents = test_file.read()
 
-    assert test_file_contents == expected_file_contents
->>>>>>> origin/master+    assert test_file_contents == expected_file_contents