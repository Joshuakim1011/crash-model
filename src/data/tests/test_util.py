--- conflicted
+++ resolved
@@ -3,11 +3,8 @@
 from shapely.geometry import Point
 import pyproj
 import csv
-<<<<<<< HEAD
 import fiona
-=======
 import json
->>>>>>> acd484eb
 
 TEST_FP = os.path.dirname(os.path.abspath(__file__))
 
@@ -97,7 +94,7 @@
 
 
 def test_read_segments():
-<<<<<<< HEAD
+    # todo
     pass
 
 
@@ -113,9 +110,6 @@
     # Test makes sure that both the LineStrings and MultiLineStrings
     # successfully get reprojected
     assert len(start_lines) == len(result)
-=======
-    # todo
-    pass
 
 
 def test_group_json_by_location(tmpdir):
@@ -157,4 +151,4 @@
         }, '2': {
             'count': 1, 'key1': ['test']}
     })
->>>>>>> acd484eb
+
