import fiona
import pyproj
import csv
import rtree
import geocoder
from time import sleep
from shapely.geometry import Point, shape, mapping, MultiLineString, LineString
<<<<<<< HEAD
from shapely.geometry import box
import openpyxl
=======
>>>>>>> d571cdb6
from matplotlib import pyplot
import os
from os.path import exists as path_exists
import json
from dateutil.parser import parse
from .record import Crash, Concern, Record
import geojson


PROJ = pyproj.Proj(init='epsg:3857')
BASE_DIR = os.path.dirname(
    os.path.dirname(
        os.path.dirname(
            os.path.abspath(__file__))))

MAP_FP = BASE_DIR + '/data/processed/maps'
PROCESSED_DATA_FP = BASE_DIR + '/data/processed/'


def read_geocode_cache(filename=PROCESSED_DATA_FP+'geocoded_addresses.csv'):
    """
    Read in a csv file with columns:
        Input address
        Output address
        Latitude
        Longitude
        Status (whether the geocoding was successful 'S', or the address
            could not be found 'F', or there was an intermittent error such as
            a time out, '')
    Args:
        filename
    Results:
        dict of input address to list of output address, latitude, longitude
    """

    if not path_exists(filename):
        return {}
    cached = {}
    with open(filename) as f:
        csv_reader = csv.DictReader(f)
        for r in csv_reader:
            cached[r['Input Address']] = [
                r['Output Address'],
                r['Latitude'],
                r['Longitude'],
                r['Status'],
            ]
    return cached


def write_geocode_cache(results,
                        filename=PROCESSED_DATA_FP + 'geocoded_addresses.csv'):
    """
    Write a csv file with columns:
        Input address
        Output address
        Latitude
        Longitude
    Args:
        results - dict of geocoded results
        filename - file to write to (defaults to geocoded_addresses.csv)
    """

    with open(filename, 'w') as f:
        writer = csv.writer(f)
        writer.writerow([
            'Input Address',
            'Output Address',
            'Latitude',
            'Longitude',
            'Status',
        ])
        for key, value in results.items():
            writer.writerow([key, value[0], value[1], value[2], value[3]])


def lookup_address(intersection, cached):
    """
    Look up an intersection first in the cache, and if it
    doesn't exist, geocode it

    Args:
        intersection: string
        cached: dict
    Returns:
        tuple of original address, geocoded address, latitude, longitude
    """

    # If we've cached this either successfully or were unable to find
    # the address previously
    if intersection in list(cached.keys()) and cached[intersection][3]:
        print(intersection + ' is cached')
        return cached[intersection]
    else:
        print('geocoding ' + intersection)
        return list(geocode_address(intersection))


def geocode_address(address, cached={}):
    """
    Check an optional cache to see if we already have the geocoded address
    Otherwise, use google's API to look up the address
    Due to rate limiting, try a few times with an increasing
    wait if no address is found

    Args:
        address
        cached (optional)
    Returns:
        address, latitude, longitude, status
    """
    if address in list(cached.keys()):
        return cached[address]
    g = geocoder.google(address)
    attempts = 0
    while g.address is None and attempts < 3:
        attempts += 1
        sleep(attempts ** 2)
        g = geocoder.google(address)

    status = ''
    if g.status == 'OK':
        status = 'S'
    elif g.status == 'ZERO_RESULTS':
        status = 'F'
    return g.address, g.lat, g.lng, status


def get_hourly_rates(volume_file):
    """
    Give the average percentage of traffic that occurs each hour
    Args:
        volume_file - path to standarized volume file
    Returns:
        counts - the average percentage of traffic that occurs each hour
    """
    all_counts = []
    with open(volume_file) as data_file:
        volumes = json.load(data_file)
    
        for v in volumes:
            counts = v['volume']['hourlyVolume']
            total = sum(counts)
            counts = [x/total for x in counts]
            if counts:
                all_counts.append(counts)

    counts = [sum(i)/len(all_counts) for i in zip(*all_counts)]

    return counts


def plot_hourly_rates(all_counts, outfile):
    """
    Generates a sparkline plot of percentages of traffic over time
    Eventually this should be moved to a visualization utils directory

    Args:
        all_counts - a list of lists of percentages
        outfile - where to write the resulting plot
    """

    bins = list(range(0, 24))
    for val in all_counts:
        pyplot.plot(bins, val)
    pyplot.legend(loc='upper right')
    pyplot.savefig(outfile)


def read_geojson(fp):
    """ Read geojson file, reproject to 3857, and
    output tuple geometry + property """

    data = fiona.open(fp)
    data = reproject_records([x for x in data])
    return [(x['geometry'], x['properties']) for x in data]


def write_shp(schema, fp, data, shape_key, prop_key, crs={}):
    """ Write Shapefile
    Args:
        schema : schema dictionary
        fp : file (.shp file)
        data : a list of tuples
            one element of the tuple is a shapely shape,
            the other is a dict of properties
        shape_key : column name or tuple index of Shapely shape
        prop_key : column name or tuple index of properties
    """

    with fiona.open(fp, 'w', 'ESRI Shapefile', schema, crs=crs) as c:

        for i in data:

            # some mismatch in yearly crash data
            # need to force it to conform to schema
            for k in schema['properties']:
                if k not in i[prop_key]:
                    i[prop_key][k] = ''

            entry = {
                'geometry': mapping(i[shape_key]),
                # need to maintain key order because of fiona persnicketiness
                'properties': {k: i[prop_key][k]
                               for k in schema['properties']},
            }

            c.write(entry)


def records_to_shapefile(schema, fp, records, crs={}):

    with fiona.open(fp, 'w', 'ESRI Shapefile', schema, crs=crs) as c:

        for record in records:
            c.write({
                'geometry': mapping(record.point),
                'properties': {
                    k: str(v) for (k, v) in list(record.properties.items())}
            })


def record_to_csv(filename, records):
    """
    Write a csv file from records
    Args:
        filename
        records - list of records (a dict of dicts)
    """

    with open(filename, 'w') as csvfile:
        writer = csv.DictWriter(csvfile,
                                fieldnames=list(records[0]['properties'].keys()))
        writer.writeheader()
        for record in records:
            writer.writerow(record['properties'])


def read_record(record, x, y, orig=None, new=PROJ):
    """
    Reads record, outputs dictionary with point and properties
    Specify orig if reprojecting
    """
    if (orig is not None):
        x, y = pyproj.transform(orig, new, x, y)
    r_dict = {
        'point': Point(float(x), float(y)),
        'properties': record
    }
    return(r_dict)


def raw_to_record_list(raw, orig, x='X', y='Y'):
    """
    Takes a list of dicts, and reprojects it into a list of records
    Args:
        raw - list of dicts
        orig - original projection
        x - name of key indicating longitude (default 'X')
        y - name of key indicating latitude (default 'Y')
    """
    result = []
    for r in raw:
        result.append(
            read_record(r, r[x], r[y],
                        orig=orig)
        )
    return result


def csv_to_projected_records(filename, x='X', y='Y'):
    """
    Reads a csv file in and creates a list of records,
    reprojecting x and y coordinates from projection 4326
    to projection 3857

    Args:
        filename (csv file)
        optional:
            x coordinate name (defaults to 'X')
            y coordinate name (defaults to 'Y')
    """
    records = []
    with open(filename) as f:
        csv_reader = csv.DictReader(f)
        for r in csv_reader:
            # Can possibly have 0 / blank coordinates
            if r[x] != '':
                records.append(
                    read_record(r, r[x], r[y],
                                orig=pyproj.Proj(init='epsg:4326'))
                )

    return records


def read_records_from_geojson(filename):
    """
    Reads appropriately formatted geojson file,
    converts latitude and longitude to projection 4326, and turns into
    a Record object
    Args:
        filename - geojson file
    Returns:
        A list of Records
    """

    records = []
    with open(filename) as f:
        items = geojson.load(f)
        for item in items['features']:
            properties = item['properties']
            properties['location'] = {
                'latitude': item['geometry']['coordinates'][1],
                'longitude': item['geometry']['coordinates'][0]
            }
            record = Record(properties)
            records.append(record)
    return records


def read_records(filename, record_type,
                 startyear=None, endyear=None):
    """
    Reads appropriately formatted json file,
    pulls out currently relevant features,
    converts latitude and longitude to projection 4326, and turns into
    a Crash object
    Args:
        filename - json file
        start - optionally give start for date range of crashes
        end - optionally give end for date range of crashes
    Returns:
        A list of Crashes
    """

    records = []
    items = json.load(open(filename))
    if not items:
        return []

    for item in items:
        record = None
        if record_type == 'crash':
            record = Crash(item)
        elif record_type == 'concern':
            record = Concern(item)
        else:
            record = Record(item)
        records.append(record)

    if startyear:
        records = [x for x in records if x.timestamp >= parse(startyear)]
    if endyear:
        records = [x for x in records if x.timestamp < parse(endyear)]

    # Keep track of the earliest and latest crash date used
    start = min([x.timestamp for x in records])
    end = max([x.timestamp for x in records])
    if start and end:
        print("Read in data from {} crashes from {} to {}".format(
            len(records), start.date(), end.date()))
    print("Read in data from {} records".format(len(records)))

    return records


def find_nearest(records, segments, segments_index, tolerance,
                 type_record=False):
    """ Finds nearest segment to records
    tolerance : max units distance from record point to consider
    """

    print("Using tolerance {}".format(tolerance))

    for record in records:

        # We are in process of transition to using Record class
        # but haven't converted it everywhere, so until we do, need
        # to look at whether the records are of type record or not
        record_point = None
        if type_record:
            record_point = record.point
        else:
            record_point = record['point']

        record_buffer_bounds = record_point.buffer(tolerance).bounds
        nearby_segments = segments_index.intersection(record_buffer_bounds)

        segment_id_with_distance = [
            # Get db index and distance to point
            (
                segments[segment_id][1]['id'],
                segments[segment_id][0].distance(record_point)
            )
            for segment_id in nearby_segments
        ]

        # Find nearest segment
        if len(segment_id_with_distance):
            nearest = min(segment_id_with_distance, key=lambda tup: tup[1])
            db_segment_id = nearest[0]
            # Add db_segment_id to record
            if type_record:
                record.near_id = db_segment_id
            else:
                record['properties']['near_id'] = db_segment_id
        # If no segment matched, populate key = ''
        else:
            if type_record:
                record.near_id = ''
            else:
                record['properties']['near_id'] = ''


def read_segments(dirname=MAP_FP, get_inter=True, get_non_inter=True):
    """
    Reads in the intersection and non intersection segments, and
    makes a spatial index for lookup

    Args:
        Optional directory (defaults to MAP_FP)
        get_inter - if given, return inter segments; defaults to True
        get_non_inter - if given, return non inter segments; defaults to True
    Returns:
        The segments and spatial index
    """

    inter = []
    non_inter = []

    if get_inter:
        inter = fiona.open(dirname + '/inters_segments.geojson')
        inter = reproject_records([x for x in inter])
        inter = [{
            'geometry': mapping(x['geometry']),
            'properties': x['properties']} for x in inter]

    if get_non_inter:
        non_inter = fiona.open(
            dirname + '/non_inters_segments.geojson')
        non_inter = reproject_records([x for x in non_inter])
        non_inter = [{
            'geometry': mapping(x['geometry']),
            'properties': x['properties']} for x in non_inter]

    print("Read in {} intersection, {} non-intersection segments".format(
        len(inter), len(non_inter)))

    return index_segments(list(inter) + list(non_inter))


def index_segments(segments):
    """
    Reads a list of segments in geojson format, and makes
    a spatial index for lookup
    Args:
        list of segments
    """

    # Read in segments and turn them into shape, propery tuples
    combined_seg = [(shape(x['geometry']), x['properties']) for x in
                    segments]

    # Create spatial index for quick lookup
    segments_index = rtree.index.Index()
    for idx, element in enumerate(combined_seg):
        segments_index.insert(idx, element[0].bounds)

    return combined_seg, segments_index


def group_json_by_field(items, field):
    results = {}
    for item in items:
        if item[field] not in list(results.keys()):
            results[item[field]] = []
        results[item[field]].append(item)
    return results


def group_json_by_location(
        items, years=None, yearfield=None, otherfields=[]):
    """
    Get both the json data from file as well as a dict where the keys
    are the segment id and the values are count, and a list of the values
    of any other fields you specify
    Args:
        jsonfile
        otherfields - optional list of keys of things you want to include
                      in the grouped by segment results
    """
    locations = {}

    for item in items:
        if not years or (
                years and yearfield and parse(item[yearfield]).year in years):
            if str(item['near_id']) not in list(locations.keys()):
                d = {'count': 0}
                for field in otherfields:
                    d[field] = []
                locations[str(item['near_id'])] = d
            locations[str(item['near_id'])]['count'] += 1
            for field in otherfields:
                locations[str(item['near_id'])][field].append(item[field])

    return items, locations


def track(index, step, tot):
    """
    Prints progress at interval
    """
    if index % step == 0:
        print("finished {} of {}".format(index, tot))


def write_points(points, schema, filename):
    """
    Given a list of shapely points,
    de-dupe and write shape files

    Args:
        points: list of points indicating intersections
        schema: schema of the shapefile
        filename: filename for the shapefile
    """

    deduped_points = {}
    # remove duplicate points
    for pt, prop in points:
        if (pt.x, pt.y) not in list(deduped_points.keys()):
            deduped_points[(pt.x, pt.y)] = pt, prop
    with fiona.open(filename, 'w', 'ESRI Shapefile', schema) as output:
        for i, (pt, prop) in enumerate(deduped_points.values()):
            track(i, 500, len(deduped_points))
            output.write({'geometry': mapping(pt), 'properties': prop})


def reproject(coords, inproj='epsg:4326', outproj='epsg:3857'):
    new_coords = []
    inproj = pyproj.Proj(init=inproj)
    outproj = pyproj.Proj(init=outproj)

    for coord in coords:
        re_point = pyproj.transform(inproj, outproj, coord[0], coord[1])
        point = Point(re_point)
        new_coords.append(mapping(point))
    return new_coords


def reproject_records(records, inproj='epsg:4326', outproj='epsg:3857'):
    """
    Reprojects a set of records from one projection to another
    Records can either be points, line strings, or multiline strings
    Args:
        records - list of records to reproject
        inproj - defaults to 4326
        outproj - defaults to 3857
    Returns:
        list of reprojected records
    """
    results = []
    inproj = pyproj.Proj(init=inproj)
    outproj = pyproj.Proj(init=outproj)

    for record in records:

        coords = record['geometry']['coordinates']
        if record['geometry']['type'] == 'Point':
            re_point = pyproj.transform(inproj, outproj, coords[0], coords[1])
            point = Point(re_point)
            results.append({'geometry': point,
                            'properties': record['properties']})
        elif record['geometry']['type'] == 'MultiLineString':
            new_coords = []
            for segment in coords:
                new_segment = []
                for coord in segment:
                    new_segment.append(pyproj.transform(
                        inproj, outproj, coord[0], coord[1]))
                new_coords.append(new_segment)

            results.append({'geometry': MultiLineString(new_coords),
                            'properties': record['properties']})
        elif record['geometry']['type'] == 'LineString':
            new_coords = []
            for coord in coords:
                new_coords.append(
                    pyproj.transform(inproj, outproj, coord[0], coord[1])
                )
            results.append({'geometry': LineString(new_coords),
                            'properties': record['properties']})

    return results


def prepare_geojson(records):
    """
    Prepares a set of records to be written as geojson, reprojecting
    from 3857 to 4326
    Args:
        records - a list of dicts with geometry and properties
    Results:
        A geojson feature collection
    """

    records = reproject_records(records, inproj='epsg:3857',
                                outproj='epsg:4326')
    results = [geojson.Feature(
        geometry=mapping(x['geometry']),
        id=x['properties']['id'] if 'id' in x['properties'] else '',
        properties=x['properties']) for x in records]

    return geojson.FeatureCollection(results)


def make_schema(geometry, properties):
    """
    Utility for making schema with 'str' value for each key in properties
    """
    properties_dict = {k: 'str' for k, v in list(properties.items())}
    schema = {
        'geometry': geometry,
        'properties': properties_dict
    }
    return(schema)


def is_inter(seg_id):
    if len(str(seg_id)) > 1 and str(seg_id)[0:2] == '00':
        return False
    return True


def get_center_point(segment):
    """
    Get the centerpoint for a linestring or multiline string
    Args:
        segment - Geojson LineString or MultiLineString
    Returns:
        Geojson point
    """

    if segment['geometry']['type'] == 'LineString':
        point = LineString(
            segment['geometry']['coordinates']).interpolate(
            .5, normalized=True)
        return point.x, point.y
    elif segment['geometry']['type'] == 'MultiLineString':
        # Make a rectangle around the multiline
        coords = [item for coords in segment[
            'geometry']['coordinates'] for item in coords]

        minx = min([x[0] for x in coords])
        maxx = max([x[0] for x in coords])
        miny = min([x[1] for x in coords])
        maxy = max([x[1] for x in coords])

        point = LineString([[minx, miny], [maxx, maxy]]).interpolate(
            .5, normalized=True)
        mlstring = MultiLineString(segment['geometry']['coordinates'])
        point = mlstring.interpolate(mlstring.project(point))

        return point.x, point.y

    return None, None
<|MERGE_RESOLUTION|>--- conflicted
+++ resolved
@@ -5,11 +5,6 @@
 import geocoder
 from time import sleep
 from shapely.geometry import Point, shape, mapping, MultiLineString, LineString
-<<<<<<< HEAD
-from shapely.geometry import box
-import openpyxl
-=======
->>>>>>> d571cdb6
 from matplotlib import pyplot
 import os
 from os.path import exists as path_exists
