--- conflicted
+++ resolved
@@ -120,72 +120,5 @@
     print("done, {} concerns loaded, validating against schema".format(len(concerns)))
 
     schema_path = os.path.join(BASE_FP, "standards/concerns-schema.json")
-    with open(schema_path) as concerns_schema:
-        validate(concerns, json.load(concerns_schema))
-
     concerns_output = os.path.join(args.folder, "standardized/concerns.json")
-
-    with open(concerns_output, "w") as f:
-        json.dump(concerns, f)
-
-<<<<<<< HEAD
-    print("output written to {}".format(concerns_output))
-=======
-                else:
-                    concerns.append(OrderedDict([
-                        ("id", manual_concern_id),
-                        ("source", "seeclickfix"),
-                        ("dateCreated", key["created"]),
-                        ("status", "unknown"),
-                        ("category", key["summary"]),
-                        ("location", OrderedDict([
-                            ("latitude", key["Y"]),
-                            ("longitude", key["X"])
-                        ])),
-                        ("summary", key["description"])
-                    ]))
-
-                manual_concern_id += 1
-
-        if args.destination == "dc":
-            # skip concerns that don't have a date or request type
-            if key["REQUESTDATE"] == "" or key["REQUESTTYPE"] == "":
-                continue
-
-            concerns.append(OrderedDict([
-                ("id", key["OBJECTID"]),
-                ("source", "visionzero"),
-                ("dateCreated", key["REQUESTDATE"]),
-                ("status", key["STATUS"]),
-                ("category", key["REQUESTTYPE"]),
-                ("location", OrderedDict([
-                    ("latitude", key["Y"]),
-                    ("longitude", key["X"])
-                ])),
-                ("summary", key["COMMENTS"])
-            ]))
-
-        elif args.destination == "cambridge":
-            # skip concerns that don't have a date or issue type
-            if key["ticket_created_date_time"] == "" or key["issue_type"] == "":
-                continue
-
-            concerns.append(OrderedDict([
-                ("id", key["ticket_id"]),
-                ("source", "seeclickfix"),
-                ("dateCreated", datetime.strftime(date_parser.parse(key["ticket_created_date_time"]), "%Y-%m-%dT%H:%M:%S")+"-05:00"),
-                ("status", key["ticket_status"]),
-                ("category", key["issue_type"]),
-                ("location", OrderedDict([
-                    ("latitude", key["lat"]),
-                    ("longitude", key["lng"])
-                ])),
-                ("summary", key["issue_description"])
-            ]))
-
-print("done, {} concerns loaded, validating against schema".format(len(concerns)))
-
-schema_path = os.path.join(BASE_FP, "standards/concerns-schema.json")
-concerns_output = os.path.join(args.folder, "standardized/concerns.json")
-validate_and_write_schema(schema_path, concerns, concerns_output)
->>>>>>> 227ee0ab
+    validate_and_write_schema(schema_path, concerns, concerns_output)