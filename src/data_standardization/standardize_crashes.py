--- conflicted
+++ resolved
@@ -7,10 +7,7 @@
 import yaml
 from collections import OrderedDict
 import csv
-<<<<<<< HEAD
-=======
 from .standardization_util import parse_date, validate_and_write_schema
->>>>>>> c79a562e
 
 CURR_FP = os.path.dirname(
     os.path.abspath(__file__))
