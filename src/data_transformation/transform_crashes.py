--- conflicted
+++ resolved
@@ -6,72 +6,116 @@
 import json
 import os
 import pandas as pd
+import re
+import yaml
 from collections import OrderedDict
 from datetime import datetime
 from jsonschema import validate
 
-<<<<<<< HEAD
-parser = argparse.ArgumentParser()
-parser.add_argument("-d", "--destination", type=str,
-                    help="destination name")
-parser.add_argument("-f", "--folder", type=str,
-                    help="absolute path to destination folder")
-
-args = parser.parse_args()
-
-raw_path = os.path.join(args.folder, "raw/crashes")
-if not os.path.exists(raw_path):
-    print raw_path+" not found, exiting"
-    exit(1)
-
-crashes = []
-manual_crash_id = 1
-
-print "searching "+raw_path+" for raw crash file(s)"
-
-for csv_file in os.listdir(raw_path):
-    print csv_file
+
+def read_standardized_fields(filename, config):
+
     df_crashes = pd.read_csv(os.path.join(raw_path, csv_file), na_filter=False)
     dict_crashes = df_crashes.to_dict("records")
 
+    crashes = {}
+
     for key in dict_crashes:
-        if args.destination == "boston":
-            # skip crashes that don't have X, Y and date details
-            if key["X"] == "" or key["Y"] == "" or key["CALENDAR_DATE"] == "":
+
+        # skip any crashes that don't have coordinates
+        if key[config["latitude"]] == "" or key[config["longitude"]] == "":
+            continue
+
+        # crash data & time exist in a single field
+        if config["date_and_time"] != None:
+
+            # skip any crashes that don't have a date_time
+            if key[config["date_and_time"]] == "":
                 continue
 
-            # 2015 and 2017 files
-            # date requires no modification
-            # time exists as seconds since midnight
-            if "TIME," in key:
-                if key["TIME,"] != "":
-                    formatted_date = key["CALENDAR_DATE"]
-                    m, s = divmod(int(key["TIME,"]), 60)
-                    h, m = divmod(m, 60)
-                    formatted_time = str("%02d:%02d:%02d" % (h, m, s))
-                else:
-                    continue
-=======
->>>>>>> 7237271d
-
-def read_standardized_fields(filenames, x_col, y_col, date_col, id=None,
-                             address=None, summary=None):
-
-    # Iterate through each filename:
-
-    #     read each row in the csv
-    #     look up the required fields and put them into the format we want
-    #     use dateutil.parser parse for the date column
-    # return a dict of results (see comments in read_city_specific_fields)
-
-    # address and summary are easy fields to handle, so they can be handled
-    # in this function, but handling vehicles/peds is going to complicated
-    # so should be handled in read_city_specific_fields
-
-    pass
-
-
-def read_city_specific_fields(filenames, crashes, city):
+            # values matching this regex require no transformation
+            if re.match(r"\d{4}-\d{2}-\d{2}T.+", str(key[config["date_and_time"]])):
+                date_time = key[config["date_and_time"]]
+
+            else:
+                date_time = datetime.strftime(date_parser.parse(key[config["Date Time"]]), "%Y-%m-%dT%H:%M:%S")+"Z"
+
+        # date and time exist in separate fields
+        else:
+            # some dates arrive as 'YYYY-MM-DD 00:00:00.000', remove useless timestamp
+            if key[config["date_only"]].endswith(' 00:00:00.000'):
+                date = key[config["date_only"]][:-13]
+
+            else:
+                date = key[config["date_only"]]
+
+            # some times arrive as 'HH:MM:SS'
+            if re.match(r"\d{2}:\d{2}:\d{2}", str(key[config["time_only"]])):
+                time = key[config["time_only"]]
+
+            # others are seconds since midnight
+            else:
+                m, s = divmod(int(key[config["time_only"]]), 60)
+                h, m = divmod(m, 60)
+                time = str("%02d:%02d:%02d" % (h, m, s))
+
+            # TODO add timezone to config ("Z" is UTC)
+            date_time = date+"T"+time+"Z"
+
+        crash = OrderedDict([
+            ("id", key[config["id"]]),
+            ("dateOccurred", date_time),
+            ("location", OrderedDict([
+                ("latitude", float(key[config["latitude"]])),
+                ("longitude", float(key[config["longitude"]]))
+            ]))
+        ])
+
+        crash["summary"] = key[config["summary"]]
+
+        crashes[crash["id"]] = crash
+
+    return crashes
+
+def read_city_specific_fields(filename, crashes, config):
+
+    df_crashes = pd.read_csv(os.path.join(raw_path, csv_file), na_filter=False)
+    dict_crashes = df_crashes.to_dict("records")
+
+    for key in dict_crashes:
+
+        # crash may not have made it through standardized function if it was missing required data
+        if crashes.has_key(key[config["id"]]) == False:
+            # print "crash "+str(key[config["id"]])+" not present in standardized crashes, skipping"
+            continue
+
+        # setup a vehicles list for each crash
+        crashes[key[config["id"]]]["vehicles"] = []
+
+        # check for car involvement
+        if config["vehicles"] == "mode_type":
+            # this needs work, but for now any of these mode types translates to a car being involved, quantity unknown
+            if key[config["vehicles"]] == "mv" or key[config["vehicles"]] == "ped" or key[config["vehicles"]] == "":
+                crashes[key[config["id"]]]["vehicles"].append({ "category": "car" })
+
+        elif config["vehicles"] == "TOTAL_VEHICLES":
+            if key[config["vehicles"]] != 0 and key[config["vehicles"]] != "":
+                crashes[key[config["id"]]]["vehicles"].append({ "category": "car", "quantity": int(key[config["vehicles"]]) })
+
+        # check for bike involvement
+        if config["bikes"] == "mode_type":
+            # assume bike and car involved, quantities unknown
+            if key[config["bikes"]] == "bike":
+                crashes[key[config["id"]]]["vehicles"].append({ "category": "car" })
+                crashes[key[config["id"]]]["vehicles"].append({ "category": "bike" })
+
+        elif config["bikes"] == "TOTAL_BICYCLES":
+            if key[config["bikes"]] != 0 and key[config["bikes"]] != "":
+                crashes[key[config["id"]]]["vehicles"].append({ "category": "bike", "quantity": int(key[config["bikes"]]) })
+
+
+    return crashes
+
     # Unfortunately, since we need to handle these separately,
     # We'll have to iterate through each row of each file again,
     # and compare it against the existing structure
@@ -82,7 +126,7 @@
     # id but also including id (passed in as crashes).
     # Then convert to a list using a list comprehension
     pass
-    
+
 
 def make_dir_structure(city, filename):
     # if the directory name doesn't exist, create it
@@ -90,12 +134,13 @@
     # if raw, processed, docs subdirs don't exist, create them
     # copy filename into raw directory
     pass
+
 # In main:
 # handle args
 # make_dir_structure
 # read_standardized_fields
 # read city specific fields
-# dump transformed fields 
+# dump transformed fields
 
 
 if __name__ == '__main__':
@@ -104,220 +149,56 @@
     parser.add_argument("-d", "--destination", type=str,
                         help="destination name")
     parser.add_argument("-f", "--folder", type=str,
-                        help="absolute path to destination folder")
+                        help="path to destination's data folder")
 
     args = parser.parse_args()
 
-    raw_path = os.path.join(args.folder, "raw")
+    raw_path = os.path.join(args.folder, "raw/crashes")
     if not os.path.exists(raw_path):
         print raw_path+" not found, exiting"
         exit(1)
 
-    crashes = []
-    manual_crash_id = 1
-
-    print "searching "+raw_path+" for raw crash file(s)"
+    # load config for this city
+    config_file = "/app/src/data/config_"+args.destination+".yml"
+    with open(config_file) as f:
+        config = yaml.safe_load(f)
+
+    dict_city_crashes = {}
+
+    print "searching "+raw_path+" for raw files:\n"
 
     for csv_file in os.listdir(raw_path):
-        print csv_file
-        df_crashes = pd.read_csv(os.path.join(raw_path, csv_file), na_filter=False)
-        dict_crashes = df_crashes.to_dict("records")
-
-        for key in dict_crashes:
-            if args.destination == "boston":
-                # skip crashes that don't have X, Y and date details
-                if key["X"] == "" or key["Y"] == "" or key["CALENDAR_DATE"] == "":
-                    continue
-
-<<<<<<< HEAD
-            crash = OrderedDict([
-                ("id", key["CAD_EVENT_REL_COMMON_ID"]),
-                # assume all crashes are in local time (GMT-5)
-                ("dateOccurred", formatted_date+"T"+formatted_time+"-05:00"),
-                ("location", OrderedDict([
-                    ("latitude", float(key["Y"])),
-                    ("longitude", float(key["X"]))
-                ]))
-            ])
-
-            # very basic transformation of mode_type into vehicles
-            crash["vehicles"] = []
-
-            if key["mode_type"] == "mv" or key["mode_type"] == "ped" or key["mode_type"] == "":
-                crash["vehicles"].append({"category": "car"})
-
-            if key["mode_type"] == "bike":
-                crash["vehicles"].append({"category": "bike"})
-
-            # TODO persons
-
-            if key["FIRST_EVENT_SUBTYPE"] != "":
-                crash["summary"] = key["FIRST_EVENT_SUBTYPE"]
-
-            crashes.append(crash)
-
-        elif args.destination == "cambridge":
-            # skip crashes that don't have a date, X and Y
-            if key["Date Time"] == "" or key["X"] == "" or key["Y"] == "":
-                continue
-
-            crash = OrderedDict([
-                ("id", manual_crash_id),
-                # assume all crashes are in local time (GMT-5)
-                ("dateOccurred", datetime.strftime(date_parser.parse(key["Date Time"]), "%Y-%m-%dT%H:%M:%S")+"-05:00"),
-                ("location", OrderedDict([
-                    ("latitude", float(key["Y"])),
-                    ("longitude", float(key["X"]))
-                ]))
-            ])
-
-            # TODO persons
-
-            if key["V1 First Event"] != "":
-                crash["summary"] = key["V1 First Event"]
-
-            crashes.append(crash)
-            manual_crash_id += 1
-
-        elif args.destination == "dc":
-            # skip crashes that don't have a date, X and Y
-            if key["REPORTDATE"] == "" or key["X"] == "" or key["Y"] == "":
-                continue
-
-            crash = OrderedDict([
-                ("id", key["OBJECTID"]),
-                ("dateOccurred", key["REPORTDATE"]),
-                ("location", OrderedDict([
-                    ("latitude", float(key["Y"])),
-                    ("longitude", float(key["X"]))
-                ]))
-            ])
-
-            if key["TOTAL_VEHICLES"] != 0 or key["TOTAL_BICYCLES"] != 0:
-=======
-                # 2015 and 2017 files
-                # date requires no modification
-                # time exists as seconds since midnight
-                if "TIME," in key:
-                    if key["TIME,"] != "":
-                        formatted_date = key["CALENDAR_DATE"]
-                        m, s = divmod(int(key["TIME,"]), 60)
-                        h, m = divmod(m, 60)
-                        formatted_time = str("%02d:%02d:%02d" % (h, m, s))
-                    else:
-                        continue
-
-                # 2016 file
-                # date requires splitting
-                # time requires no modification
-                if "TIME" in key:
-                    if key["TIME"] != "":
-                        formatted_date = key["CALENDAR_DATE"].split(" ")[0]
-                        formatted_time = key["TIME"]
-                    else:
-                        continue
-
-                crash = OrderedDict([
-                    ("id", key["CAD_EVENT_REL_COMMON_ID"]),
-                    # assume all crashes are in local time (GMT-5)
-                    ("dateOccurred", formatted_date+"T"+formatted_time+"-05:00"),
-                    ("location", OrderedDict([
-                        ("latitude", float(key["Y"])),
-                        ("longitude", float(key["X"]))
-                    ]))
-                ])
-
-                # very basic transformation of mode_type into vehicles
->>>>>>> 7237271d
-                crash["vehicles"] = []
-
-                # all crashes are assumed to have involved a car
-                crash["vehicles"].append({"category": "car"})
-
-                if key["mode_type"] == "bike":
-                    crash["vehicles"].append({"category": "bike"})
-
-                # TODO persons
-
-                if key["FIRST_EVENT_SUBTYPE"] != "":
-                    crash["summary"] = key["FIRST_EVENT_SUBTYPE"]
-
-                crashes.append(crash)
-
-            elif args.destination == "cambridge":
-                # skip crashes that don't have a date, X and Y
-                if key["Date Time"] == "" or key["X"] == "" or key["Y"] == "":
-                    continue
-
-                crash = OrderedDict([
-                    ("id", manual_crash_id),
-                    # assume all crashes are in local time (GMT-5)
-                    ("dateOccurred", datetime.strftime(date_parser.parse(key["Date Time"]), "%Y-%m-%dT%H:%M:%S")+"-05:00"),
-                    ("location", OrderedDict([
-                        ("latitude", float(key["Y"])),
-                        ("longitude", float(key["X"]))
-                    ]))
-                ])
-
-                # TODO persons
-
-                if key["V1 First Event"] != "":
-                    crash["summary"] = key["V1 First Event"]
-
-                crashes.append(crash)
-                manual_crash_id += 1
-
-            elif args.destination == "dc":
-                # skip crashes that don't have a date, X and Y
-                if key["REPORTDATE"] == "" or key["X"] == "" or key["Y"] == "":
-                    continue
-
-                crash = OrderedDict([
-                    ("id", key["OBJECTID"]),
-                    ("dateOccurred", key["REPORTDATE"]),
-                    ("location", OrderedDict([
-                        ("latitude", float(key["Y"])),
-                        ("longitude", float(key["X"]))
-                    ]))
-                ])
-
-                if key["TOTAL_VEHICLES"] != 0 or key["TOTAL_BICYCLES"] != 0:
-                    crash["vehicles"] = []
-
-                    if key["TOTAL_VEHICLES"] != 0 and key["TOTAL_VEHICLES"] != "":
-                        crash["vehicles"].append({"category": "car", "quantity": int(key["TOTAL_VEHICLES"])})
-
-                    if key["TOTAL_BICYCLES"] != 0 and key["TOTAL_BICYCLES"] != "":
-                        crash["vehicles"].append({"category": "bike", "quantity": int(key["TOTAL_BICYCLES"])})
-
-                # TODO persons
-
-                if key["ADDRESS"] != "":
-                    crash["address"] = key["ADDRESS"]
-
-                crashes.append(crash)
-
-            else:
-                print "transformation of "+args.destination+" crashes not yet implemented"
-                exit(1)
-
-    print "done, {} crashes loaded, validating against schema".format(len(crashes))
-
-<<<<<<< HEAD
-schema_path = "/app/standards/crashes-schema.json"
-with open(schema_path) as crashes_schema:
-    validate(crashes, json.load(crashes_schema))
-
-crashes_output = os.path.join(args.folder, "standardized/crashes.json")
-=======
-    schema_path = "/app/data_standards/crashes-schema.json"
+
+        # find the config for this crash file
+        crash_config = None
+        for crash_file in config['crashes_files']:
+            if (crash_file['filename'] == csv_file):
+                crash_config = crash_file
+                break
+
+        if crash_config is None:
+            print "- could not find config for crash file "+csv_file+", skipping"
+            continue
+
+        print "processing "+csv_file
+        std_crashes = read_standardized_fields(csv_file, crash_config)
+        print "- {} crashes loaded with standardized fields, checking for specific fields\n".format(len(std_crashes))
+
+        spc_crashes = read_city_specific_fields(csv_file, std_crashes, crash_config)
+
+        dict_city_crashes.update(spc_crashes)
+
+    print "all crash files processed"
+    print "- {} {} crashes loaded, validating against schema".format(len(dict_city_crashes), args.destination)
+
+    schema_path = "/app/standards/crashes-schema.json"
+    list_city_crashes = dict_city_crashes.values()
     with open(schema_path) as crashes_schema:
-        validate(crashes, json.load(crashes_schema))
-
-    crashes_output = os.path.join(args.folder, "transformed/crashes.json")
->>>>>>> 7237271d
+        validate(list_city_crashes, json.load(crashes_schema))
+
+    crashes_output = os.path.join(args.folder, "standardized/crashes.json")
 
     with open(crashes_output, "w") as f:
-        json.dump(crashes, f)
-
-    print "output written to {}".format(crashes_output)+        json.dump(list_city_crashes, f)
+
+    print "- output written to {}".format(crashes_output)