--- conflicted
+++ resolved
@@ -11,19 +11,11 @@
         os.path.abspath(__file__)))
 
 
-<<<<<<< HEAD
-def make_config_file(yml_file, city, folder, crash, concern):
-<<<<<<< HEAD
+def make_config_file(yml_file, city, folder, crash, concern, supplemental):
     f = open(yml_file, 'w+')
-=======
-=======
-def make_config_file(yml_file, city, folder, crash, concern, supplemental=[]):
->>>>>>> 092c5808
     address = geocode_address(city)
 
     f = open(yml_file, 'w')
->>>>>>> origin/master
-
     f.write(
         "# City name\n" +
         "city: {}\n".format(city) +
@@ -124,17 +116,14 @@
                         help="crash file path")
     parser.add_argument('-concern', '--concern_file', type=str,
                         help="concern file path")
-<<<<<<< HEAD
     parser.add_argument('-basePath', '--base_path', type=str,
                         help="base file path")
     parser.add_argument('-configPath', '--config_path', type=str,
                         help="base file path")
-=======
     parser.add_argument('-supplemental', '--supplemental', type=str,
                         help="additional point-based feature files" +
                         "comma separated")
 
->>>>>>> 092c5808
     args = parser.parse_args()
 
     if not args.city:
