# Training code for D4D Boston Crash Model project
# Developed by: bpben

import re
import csv
import numpy as np
import pandas as pd
import matplotlib.pyplot as plt
import seaborn as sns
import scipy.stats as ss
from glob import glob
from sklearn.metrics import classification_report
from sklearn.preprocessing import StandardScaler
from scipy.stats import describe
from model_utils import *
from model_classes import *
import os
import argparse

# all model outputs must be stored in the "data/processed/" directory
BASE_DIR = os.path.dirname(
    os.path.dirname(
        os.path.dirname(
            os.path.abspath(__file__))))

DATA_FP = BASE_DIR + '/data/processed/'

# parse arguments
parser = argparse.ArgumentParser(description="Train crash model.  Additional features specify '' to not include")
parser.add_argument("-m", "--modelname", nargs="+", 
					default='LR_base',
                    help="name of the model, for consistency")
parser.add_argument("-seg", "--seg_data", nargs="+", 
					default=DATA_FP+'vz_predict_dataset.csv.gz',
                    help="path to the segment data (see data standards) default vz_predict_dataset.csv.gz")
parser.add_argument("-concern", "--concern_column", nargs="+", 
					default='concern',
                    help="Feature name of concern data in segment data.  Let equal '' to not include. default 'concern'")
parser.add_argument("-atr", "--atr_data", nargs="+", 
					default=DATA_FP+'atrs_predicted.csv',
                    help="path to the ATR data (see data standards) default atrs_predicted.csv")
parser.add_argument("--atr_columns", nargs="+", 
					default=['speed_coalesced', 'volume_coalesced'],
                    help="features from atr file")
parser.add_argument("-tmc", "--tmc_data", nargs="+", 
					default=DATA_FP+'tmc_summary.json',
                    help="path to the TMC data (see data standards) default tmc_summary.json")
parser.add_argument("--tmc_columns", nargs="+", 
					default=['Conflict'],
                    help="features from tmc file")
parser.add_argument("-time", "--time_target", nargs="+",
					default=tuple([19,2017]),
                    help="tuple (week,year) for prediction target")
parser.add_argument("-f_cat", "--features_categorical", nargs="+",
					default=['SPEEDLIMIT', 'Struct_Cnd', 'Surface_Tp', 'F_F_Class'],
                    help="list of categorical segment features")
parser.add_argument("-f_cont", "--features_continuous", nargs="+",
					default=['AADT'],
                    help="list of segment features to incude")
<<<<<<< HEAD
parser.add_argument("-d", "--datadir", type=str,
                    help="Can give alternate data directory")

args = parser.parse_args()

week, year = args.time_target
SEG_CHARS = args.features

if args.datadir:
        DATA_FP = os.path.join(args.datadir, 'processed')
=======
parser.add_argument("-process", "--process_features", nargs="+",
					default=True,
                    help="Make categorical into dummies, standardize continuous")
args = parser.parse_args()

week = int(args.time_target[0])
year = int(args.time_target[1])
f_cat = args.features_categorical
f_cont = args.features_continuous
>>>>>>> 4b76c80d

# Read in data
data = pd.read_csv(args.seg_data, dtype={'segment_id':'str'})
data.sort_values(['segment_id', 'year', 'week'], inplace=True)
# get segments with non-zero crashes
data_nonzero = data.set_index('segment_id').loc[data.groupby('segment_id').crash.sum()>0]
data_nonzero.reset_index(inplace=True)
# segment chars
data_segs = data_nonzero.groupby('segment_id')[f_cont+f_cat].max()  # grab the highest values from each column
data_segs.reset_index(inplace=True)

# create featureset holder
features = f_cont+f_cat
print('Segment features included: {}'.format(features))

# create lagged crash values
crash_lags = format_crash_data(data_nonzero.set_index(['segment_id','year','week']), 'crash', 
	week, year)
data_model = crash_lags.merge(data_segs, left_on='segment_id', right_on='segment_id')

# add concern
if args.concern_column!=['']:
	print args.concern_column
	print('Adding concerns')
	concern_observed = data_nonzero[data_nonzero.year==2016].groupby('segment_id')[args.concern_column].max()
	features.append(args.concern_column)
	data_model = data_model.merge(concern_observed.reset_index(), on='segment_id')

# add in atrs if filepath present
if args.atr_data!=['']:
	atrs = pd.read_csv(args.atr_data, dtype={'id':'str'})
	# for some reason pandas reads the id as float before str conversions
	atrs['id'] = atrs.id.apply(lambda x: x.split('.')[0])
	data_model = data_model.merge(atrs[['id']+args.atr_columns], 
	                            left_on='segment_id', right_on='id')
	features += args.atr_columns

<<<<<<< HEAD
# add in tmcs conflicts if filepath present
if args.tmc_data!='':

=======
# add in tmcs if filepath present
if args.tmc_data!=['']:
>>>>>>> 4b76c80d
	tmcs = pd.read_json(args.tmc_data,
	                   dtype={'near_id':str})[['near_id']+args.tmc_columns]
	data_model = data_model.merge(tmcs, left_on='segment_id', right_on='near_id', how='left')
	data_model[args.tmc_columns] = data_model[args.tmc_columns].fillna(0)
	features += args.tmc_columns

# features for linear model
lm_features = features

if args.process_features!=['False']:
	for f in f_cat:
	    t = pd.get_dummies(data_model[f])
	    t.columns = [f+str(c) for c in t.columns]
	    data_model = pd.concat([data_model, t], axis=1)
	    features += t.columns.tolist()
	    # for linear model, allow for intercept
	    lm_features += t.columns.tolist()[1:]
	# aadt - log-transform
	for f in f_cont:
		data_model['log_%s' % f] = np.log(data_model[f]+1)
		features += ['log_%s' % f]
		lm_features += ['log_%s' % f]
	# add segment type
	data_model['intersection'] = data_model.segment_id.map(lambda x: x[:2]!='00').astype(int)
	features += ['intersection']
	lm_features += ['intersection']

	# remove duplicated features
	features = list(set(features) - set(f_cat+f_cont))
	lm_features = list(set(lm_features) - set(f_cat+f_cont))

#Initialize data
df = Indata(data_model, 'target')
#Create train/test split
df.tr_te_split(.7)

#Parameters for model
# class weight
a = data_model['target'].value_counts(normalize=True)
w = 1/a[1]
#Model parameters
params = dict()

#cv parameters
cvp = dict()
cvp['pmetric'] = 'roc_auc'
cvp['iter'] = 5 #number of iterations
cvp['folds'] = 5 #folds for cv (default)
cvp['shuffle'] = True

#LR parameters
mp = dict()
mp['LogisticRegression'] = dict()
mp['LogisticRegression']['penalty'] = ['l1','l2']
mp['LogisticRegression']['C'] = ss.beta(a=5,b=2) #beta distribution for selecting reg strength
mp['LogisticRegression']['class_weight'] = ['balanced']

#xgBoost model parameters
mp['XGBClassifier'] = dict()
mp['XGBClassifier']['max_depth'] = range(3, 7)
mp['XGBClassifier']['min_child_weight'] = range(1, 5)
mp['XGBClassifier']['learning_rate'] = ss.beta(a=2,b=15)
mp['XGBClassifier']['scale_pos_weight'] = [w]

#Initialize tuner
tune = Tuner(df)
#Base XG model
tune.tune('XG_base', 'XGBClassifier', features, cvp, mp['XGBClassifier'])
#Base LR model
tune.tune('LR_base', 'LogisticRegression', lm_features, cvp, mp['LogisticRegression'])

# Run test
test = Tester(df)
test.init_tuned(tune)
test.run_tuned('LR_base', cal=False)
test.run_tuned('XG_base', cal=False)
<|MERGE_RESOLUTION|>--- conflicted
+++ resolved
@@ -57,18 +57,12 @@
 parser.add_argument("-f_cont", "--features_continuous", nargs="+",
 					default=['AADT'],
                     help="list of segment features to incude")
-<<<<<<< HEAD
 parser.add_argument("-d", "--datadir", type=str,
                     help="Can give alternate data directory")
 
-args = parser.parse_args()
-
-week, year = args.time_target
-SEG_CHARS = args.features
-
 if args.datadir:
         DATA_FP = os.path.join(args.datadir, 'processed')
-=======
+
 parser.add_argument("-process", "--process_features", nargs="+",
 					default=True,
                     help="Make categorical into dummies, standardize continuous")
@@ -78,7 +72,7 @@
 year = int(args.time_target[1])
 f_cat = args.features_categorical
 f_cont = args.features_continuous
->>>>>>> 4b76c80d
+
 
 # Read in data
 data = pd.read_csv(args.seg_data, dtype={'segment_id':'str'})
@@ -116,14 +110,8 @@
 	                            left_on='segment_id', right_on='id')
 	features += args.atr_columns
 
-<<<<<<< HEAD
-# add in tmcs conflicts if filepath present
-if args.tmc_data!='':
-
-=======
 # add in tmcs if filepath present
 if args.tmc_data!=['']:
->>>>>>> 4b76c80d
 	tmcs = pd.read_json(args.tmc_data,
 	                   dtype={'near_id':str})[['near_id']+args.tmc_columns]
 	data_model = data_model.merge(tmcs, left_on='segment_id', right_on='near_id', how='left')
