--- conflicted
+++ resolved
@@ -11,12 +11,9 @@
 import yaml
 from .model_utils import format_crash_data
 from .model_classes import Indata, Tuner, Tester
-<<<<<<< HEAD
 import sklearn.linear_model as skl
 import pickle
-=======
-# import sklearn.linear_model as skl
->>>>>>> 5379de41
+
 
 # all model outputs must be stored in the "data/processed/" directory
 BASE_DIR = os.path.dirname(
@@ -262,17 +259,13 @@
 
     # Initialize data
     df = Indata(data_model, 'target')
-<<<<<<< HEAD
     #Create train/test split
 
     #create pickle file
     pickle.dump(df.data, open("model_df.pkl", "wb"))
 
-    df.tr_te_split(.7)
-=======
     # Create train/test split
     df.tr_te_split(.7, seed=seed)
->>>>>>> 5379de41
 
     # Parameters for model
     # class weight
