--- conflicted
+++ resolved
@@ -229,19 +229,9 @@
     data_model = crash_lags.merge(data_segs, left_on='segment_id', right_on='segment_id')
     print("full features:{}".format(features))
 
-<<<<<<< HEAD
-    # Initialize data
-    try: 
-        df = Indata(data_model, 'target')
-    except AssertionError:
-        print('Target has only one class, likely there are no crashes in that week')
-        raise
-    # Create train/test split
-=======
     #Initialize data
     df = Indata(data_model, 'target')
     #Create train/test split
->>>>>>> c79a562e
     df.tr_te_split(.7)
 
     #Parameters for model
